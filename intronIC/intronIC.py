--- conflicted
+++ resolved
@@ -30,10 +30,6 @@
 __maintainer__ = "Graham E. Larue"
 __email__ = 'egrahamlarue@gmail.com'
 __license__ = 'GPL v3.0'
-<<<<<<< HEAD
-__version__ = '1.3.2'
-=======
->>>>>>> 17a7253c
 
 # imports
 import argparse
